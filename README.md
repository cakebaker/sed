--- conflicted
+++ resolved
@@ -14,16 +14,12 @@
 
 ## Status
 
-<<<<<<< HEAD
-This is still work in progress, but the current version can
+This is still a work in progress, but the current version can
 already execute complex scripts,
 such as solving the Towers of Hanoi puzzle and performing
 arbitrary precision integer arithmetic.
 The commands `=`, `l`, `r`, and `w`, as well as in-place replacement
 are still missing.
-=======
-It is currently a work in progress!
->>>>>>> 2eae3702
 
 ## Installation
 
